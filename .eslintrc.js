--- conflicted
+++ resolved
@@ -2,14 +2,6 @@
   root: true,
   parser: '@typescript-eslint/parser',
   plugins: ['simple-import-sort', '@typescript-eslint'],
-<<<<<<< HEAD
-  extends: [ require.resolve('@open-wc/eslint-config'), require.resolve('eslint-config-prettier')],
-  rules: {
-    'lit/no-useless-template-literals': 'off',
-    'consistent-return': 'off',
-    'max-classes-per-file': 'off'
-=======
-  // extends: [ require.resolve('@open-wc/eslint-config'), require.resolve('eslint-config-prettier')],
   extends: [
     'eslint:recommended',
     'plugin:@typescript-eslint/eslint-recommended',
@@ -20,6 +12,5 @@
     'consistent-return': 'off',
     'max-classes-per-file': 'off',
     'no-prototype-builtins': 'off'
->>>>>>> 541f580a
   }
 };